﻿namespace RBush;

public partial class RBush<T> : ISpatialDatabase<T>, ISpatialIndex<T> where T : ISpatialData
{
	private const int DefaultMaxEntries = 9;
	private const int MinimumMaxEntries = 4;
	private const int MinimumMinEntries = 2;
	private const double DefaultFillFactor = 0.4;

	private readonly IEqualityComparer<T> comparer;
	private readonly int maxEntries;
	private readonly int minEntries;

	public Node Root { get; private set; }
	public ref readonly Envelope Envelope => ref Root.Envelope;

	public RBush() : this(DefaultMaxEntries) { }
	public RBush(int maxEntries)
		: this(maxEntries, EqualityComparer<T>.Default) { }
	public RBush(int maxEntries, IEqualityComparer<T> comparer)
	{
		this.comparer = comparer;
		this.maxEntries = Math.Max(MinimumMaxEntries, maxEntries);
		this.minEntries = Math.Max(MinimumMinEntries, (int)Math.Ceiling(this.maxEntries * DefaultFillFactor));

		this.Clear();
	}

	public int Count { get; private set; }

	public void Clear()
	{
		this.Root = new Node(new List<ISpatialData>(), 1);
		this.Count = 0;
	}

	public IReadOnlyList<T> Search() => GetAllChildren(new List<T>(), this.Root);

	public IReadOnlyList<T> Search(in Envelope boundingBox) =>
		DoSearch(boundingBox);

	public void Insert(T item)
	{
		Insert(item, this.Root.Height);
		this.Count++;
	}

	public void BulkLoad(IEnumerable<T> items)
	{
		var data = items.Cast<ISpatialData>().ToList();
		if (data.Count == 0) return;

		if (this.Root.IsLeaf &&
			this.Root.children.Count + data.Count < maxEntries)
		{
			foreach (var i in data)
				Insert((T)i);
			return;
		}

		if (data.Count < this.minEntries)
		{
<<<<<<< HEAD
			foreach (var i in data)
				Insert((T)i);
			return;
		}

		var dataRoot = BuildTree(data);
		this.Count += data.Count;
=======
			var data = items.Cast<ISpatialData>().ToArray();
			if (data.Length == 0) return;

			if (this.Root.IsLeaf &&
				this.Root.children.Count + data.Length < maxEntries)
			{
				foreach (var i in data)
					Insert((T)i);
				return;
			}

			if (data.Length < this.minEntries)
			{
				foreach (var i in data)
					Insert((T)i);
				return;
			}

			var dataRoot = BuildTree(data);
			this.Count += data.Length;
>>>>>>> 4e107b5d

		if (this.Root.children.Count == 0)
			this.Root = dataRoot;
		else if (this.Root.Height == dataRoot.Height)
		{
			if (this.Root.children.Count + dataRoot.children.Count <= this.maxEntries)
			{
				foreach (var isd in dataRoot.children)
					this.Root.Add(isd);
			}
			else
				SplitRoot(dataRoot);
		}
		else
		{
			if (this.Root.Height < dataRoot.Height)
			{
				var tmp = this.Root;
				this.Root = dataRoot;
				dataRoot = tmp;
			}

			this.Insert(dataRoot, this.Root.Height - dataRoot.Height);
		}
	}

	public void Delete(T item)
	{
		var candidates = DoPathSearch(item.Envelope);

		foreach (var c in candidates
			.Where(c =>
			{
				if (c.Peek() is T _item)
					return comparer.Equals(item, _item);
				return false;
			}))
		{
			var path = c.Pop();
			(path.Peek() as Node).Remove(item);
			Count--;
			while (!path.IsEmpty)
			{
				path = path.Pop(out var e);
				var n = e as Node;

				if (n.children.Count != 0)
					n.ResetEnvelope();
				else
					if (!path.IsEmpty) (path.Peek() as Node).Remove(n);
			}
		}
	}
}<|MERGE_RESOLUTION|>--- conflicted
+++ resolved
@@ -47,49 +47,26 @@
 
 	public void BulkLoad(IEnumerable<T> items)
 	{
-		var data = items.Cast<ISpatialData>().ToList();
-		if (data.Count == 0) return;
+		var data = items.Cast<ISpatialData>().ToArray();
+		if (data.Length == 0) return;
 
 		if (this.Root.IsLeaf &&
-			this.Root.children.Count + data.Count < maxEntries)
+			this.Root.children.Count + data.Length < maxEntries)
 		{
 			foreach (var i in data)
 				Insert((T)i);
 			return;
 		}
 
-		if (data.Count < this.minEntries)
+		if (data.Length < this.minEntries)
 		{
-<<<<<<< HEAD
 			foreach (var i in data)
 				Insert((T)i);
 			return;
 		}
 
 		var dataRoot = BuildTree(data);
-		this.Count += data.Count;
-=======
-			var data = items.Cast<ISpatialData>().ToArray();
-			if (data.Length == 0) return;
-
-			if (this.Root.IsLeaf &&
-				this.Root.children.Count + data.Length < maxEntries)
-			{
-				foreach (var i in data)
-					Insert((T)i);
-				return;
-			}
-
-			if (data.Length < this.minEntries)
-			{
-				foreach (var i in data)
-					Insert((T)i);
-				return;
-			}
-
-			var dataRoot = BuildTree(data);
-			this.Count += data.Length;
->>>>>>> 4e107b5d
+		this.Count += data.Length;
 
 		if (this.Root.children.Count == 0)
 			this.Root = dataRoot;
