--- conflicted
+++ resolved
@@ -200,13 +200,9 @@
 					height);
 		}
 
-<<<<<<< HEAD
-		var byX = new ArraySegment<T>(data.OrderBy(d => d.Envelope.MinX).ToArray());
-=======
 		// after much testing, this is faster than using Array.Sort() on the provided array
 		// in spite of the additional memory cost and copying. go figure!
 		var byX = new ArraySegment<T>(data.OrderBy(i => i.Envelope.MinX).ToArray());
->>>>>>> abd1db8c
 
 		var nodeSize = (data.Count + (maxEntries - 1)) / maxEntries;
 		var subSortLength = nodeSize * (int)Math.Ceiling(Math.Sqrt(maxEntries));
@@ -214,11 +210,7 @@
 		var children = new List<ISpatialData>(maxEntries);
 		foreach (var subData in Chunk(byX, subSortLength))
 		{
-<<<<<<< HEAD
 			var byY = new ArraySegment<T>(subData.OrderBy(d => d.Envelope.MinY).ToArray());
-=======
-			var byY = new ArraySegment<T>(subData.OrderBy(i => i.Envelope.MinY).ToArray());
->>>>>>> abd1db8c
 
 			foreach (var nodeData in Chunk(byY, nodeSize))
 			{
