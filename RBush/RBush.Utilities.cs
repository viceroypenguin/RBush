--- conflicted
+++ resolved
@@ -14,23 +14,8 @@
 	#region Search
 	private List<ImmutableStack<ISpatialData>> DoPathSearch(in Envelope boundingBox)
 	{
-<<<<<<< HEAD
 		if (!Root.Envelope.Intersects(boundingBox))
 			return new List<ImmutableStack<ISpatialData>>();
-=======
-		#region Sort Functions
-		private static readonly IComparer<ISpatialData> CompareMinX =
-			Comparer<ISpatialData>.Create((x, y) => Comparer<double>.Default.Compare(x.Envelope.MinX, y.Envelope.MinX));
-		private static readonly IComparer<ISpatialData> CompareMinY =
-			Comparer<ISpatialData>.Create((x, y) => Comparer<double>.Default.Compare(x.Envelope.MinY, y.Envelope.MinY));
-		#endregion
-
-		#region Search
-		private List<ImmutableStack<ISpatialData>> DoPathSearch(in Envelope boundingBox)
-		{
-			if (!Root.Envelope.Intersects(boundingBox))
-				return new List<ImmutableStack<ISpatialData>>();
->>>>>>> 4e107b5d
 
 		var intersections = new List<ImmutableStack<ISpatialData>>();
 		var queue = new Queue<ImmutableStack<ISpatialData>>();
@@ -173,27 +158,17 @@
 			envelope = envelope.Extend(children[i].Envelope);
 		}
 
-<<<<<<< HEAD
 		var totalMargin = envelope.Margin;
 		for (; i < children.Count - minEntries; i++)
 		{
 			envelope = envelope.Extend(children[i].Envelope);
 			totalMargin += envelope.Margin;
-=======
-		#region BuildTree
-		private Node BuildTree(ISpatialData[] data)
-		{
-			var treeHeight = GetDepth(data.Length);
-			var rootMaxEntries = (int)Math.Ceiling(data.Length / Math.Pow(this.maxEntries, treeHeight - 1));
-			return BuildNodes(new ArraySegment<ISpatialData>(data), treeHeight, rootMaxEntries);
->>>>>>> 4e107b5d
 		}
 
 		return totalMargin;
 	}
 	#endregion
 
-<<<<<<< HEAD
 	private int GetBestSplitIndex(List<ISpatialData> children)
 	{
 		return Enumerable.Range(minEntries, children.Count - minEntries)
@@ -215,106 +190,63 @@
 	#endregion
 
 	#region BuildTree
-	private Node BuildTree(List<ISpatialData> data)
-	{
-		var treeHeight = GetDepth(data.Count);
-		var rootMaxEntries = (int)Math.Ceiling(data.Count / Math.Pow(this.maxEntries, treeHeight - 1));
-		return BuildNodes(data, 0, data.Count - 1, treeHeight, rootMaxEntries);
+	private Node BuildTree(ISpatialData[] data)
+	{
+		var treeHeight = GetDepth(data.Length);
+		var rootMaxEntries = (int)Math.Ceiling(data.Length / Math.Pow(this.maxEntries, treeHeight - 1));
+		return BuildNodes(new ArraySegment<ISpatialData>(data), treeHeight, rootMaxEntries);
 	}
 
 	private int GetDepth(int numNodes) =>
 		(int)Math.Ceiling(Math.Log(numNodes) / Math.Log(this.maxEntries));
 
-	private Node BuildNodes(List<ISpatialData> data, int left, int right, int height, int maxEntries)
-	{
-		var num = right - left + 1;
-		if (num <= maxEntries)
+	private Node BuildNodes(ArraySegment<ISpatialData> data, int height, int maxEntries)
+	{
+		if (data.Count <= maxEntries)
 		{
 			return height == 1
-				? new Node(data.GetRange(left, num), height)
+				? new Node(data.ToList(), height)
 				: new Node(
 					new List<ISpatialData>
 					{
-						BuildNodes(data, left, right, height - 1, this.maxEntries),
+							BuildNodes(data, height - 1, this.maxEntries),
 					},
 					height);
 		}
 
-		data.Sort(left, num, s_compareMinX);
-
-		var nodeSize = (num + (maxEntries - 1)) / maxEntries;
+		Sort(data, s_compareMinX);
+
+		var nodeSize = (data.Count + (maxEntries - 1)) / maxEntries;
 		var subSortLength = nodeSize * (int)Math.Ceiling(Math.Sqrt(maxEntries));
-=======
-		private Node BuildNodes(ArraySegment<ISpatialData> data, int height, int maxEntries)
-		{
-			if (data.Count <= maxEntries)
-			{
-				return height == 1
-					? new Node(data.ToList(), height)
-					: new Node(
-						new List<ISpatialData>
-						{
-							BuildNodes(data, height - 1, this.maxEntries),
-						},
-						height);
-			}
-
-			Sort(data, CompareMinX);
-
-			var nodeSize = (data.Count + (maxEntries - 1)) / maxEntries;
-			var subSortLength = nodeSize * (int)Math.Ceiling(Math.Sqrt(maxEntries));
-
-			var children = new List<ISpatialData>(maxEntries);
-			foreach (var subData in Chunk(data, subSortLength))
-			{
-				Sort(subData, CompareMinY);
-
-				foreach (var nodeData in Chunk(subData, nodeSize))
-				{
-					children.Add(BuildNodes(nodeData, height - 1, this.maxEntries));
-				}
-			}
-
-			return new Node(children, height);
-		}
-
-		private static IEnumerable<ArraySegment<ISpatialData>> Chunk(ArraySegment<ISpatialData> values, int chunkSize)
-		{
-			int start = 0;
-			while (start < values.Count)
-			{
-				int len = Math.Min(values.Count - start, chunkSize);
-				yield return new ArraySegment<ISpatialData>(values.Array, values.Offset + start, len);
-				start += chunkSize;
-			}
-		}
-
-		private static void Sort(ArraySegment<ISpatialData> data, IComparer<ISpatialData> comparer)
-		{
-			Array.Sort(data.Array, data.Offset, data.Count, comparer);
-		}
-		#endregion
->>>>>>> 4e107b5d
 
 		var children = new List<ISpatialData>(maxEntries);
-		for (int subCounter = left; subCounter <= right; subCounter += subSortLength)
-		{
-			var subRight = Math.Min(subCounter + subSortLength - 1, right);
-			data.Sort(subCounter, subRight - subCounter + 1, s_compareMinY);
-
-			for (int nodeCounter = subCounter; nodeCounter <= subRight; nodeCounter += nodeSize)
-			{
-				children.Add(
-					BuildNodes(
-						data,
-						nodeCounter,
-						Math.Min(nodeCounter + nodeSize - 1, subRight),
-						height - 1,
-						this.maxEntries));
+		foreach (var subData in Chunk(data, subSortLength))
+		{
+			Sort(subData, s_compareMinY);
+
+			foreach (var nodeData in Chunk(subData, nodeSize))
+			{
+				children.Add(BuildNodes(nodeData, height - 1, this.maxEntries));
 			}
 		}
 
 		return new Node(children, height);
+	}
+
+	private static IEnumerable<ArraySegment<ISpatialData>> Chunk(ArraySegment<ISpatialData> values, int chunkSize)
+	{
+		int start = 0;
+		while (start < values.Count)
+		{
+			int len = Math.Min(values.Count - start, chunkSize);
+			yield return new ArraySegment<ISpatialData>(values.Array, values.Offset + start, len);
+			start += chunkSize;
+		}
+	}
+
+	private static void Sort(ArraySegment<ISpatialData> data, IComparer<ISpatialData> comparer)
+	{
+		Array.Sort(data.Array, data.Offset, data.Count, comparer);
 	}
 	#endregion
 
